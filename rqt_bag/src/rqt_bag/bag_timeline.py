--- conflicted
+++ resolved
@@ -36,13 +36,8 @@
 import threading
 
 
-<<<<<<< HEAD
-from qt_gui.qt_binding_helper.QtCore import Qt, QTimer, qWarning
+from qt_gui.qt_binding_helper.QtCore import Qt, QTimer, qWarning, Signal
 from qt_gui.qt_binding_helper.QtGui import QGraphicsScene, QMessageBox
-=======
-from QtCore import Qt, QTimer, qWarning, Signal
-from QtGui import QGraphicsScene, QMessageBox
->>>>>>> fdd09b88
 
 import bag_helper
 
@@ -83,10 +78,8 @@
         self._messages_cvs = {}
         self._messages = {}  # topic -> (bag, msg_data)
         self._message_listener_threads = {}  # listener -> MessageListenerThread
-
         self._player = False
         self._recorder = None
-
         self.last_frame = None
         self.last_playhead = None
         self.desired_playhead = None
@@ -108,7 +101,6 @@
         self.addItem(self._timeline_frame)
 
         self.background_progress = 0
-
     def get_context(self):
         """
         :returns: the ROS_GUI context, 'PluginContext'
@@ -619,7 +611,6 @@
 
         self.last_frame = rospy.Time.from_sec(time.time())
         self.last_playhead = self._timeline_frame.playhead
-
     ### Recording
 
     def record_bag(self, filename, all=True, topics=[], regex=False, limit=0):
